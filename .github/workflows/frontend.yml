name: Frontend CI

on:
  pull_request:
    types: [opened, reopened, edited, synchronize]
  push:
    branches:
      - master
    paths:
      - 'packages/core/src/**'

jobs:
  build:
    runs-on: ubuntu-latest

    strategy:
      matrix:
        node-version: [12.x]

    env:
      CI: true

    steps:
      - uses: actions/checkout@v2
      - name: fetch branch master
        run: git fetch origin master
      - name: find location of global yarn cache
        id: yarn-cache
        run: echo "::set-output name=dir::$(yarn cache dir)"
      - name: cache global yarn cache
        uses: actions/cache@v1
        with:
          path: ${{ steps.yarn-cache.outputs.dir }}
          key: ${{ runner.os }}-yarn-${{ hashFiles('**/yarn.lock') }}
          restore-keys: |
            ${{ runner.os }}-yarn-
      - name: cache node_modules
        uses: actions/cache@v1
        with:
          path: node_modules
          key: ${{ runner.os }}-modules-${{ hashFiles('yarn.lock') }}
      - name: use node.js ${{ matrix.node-version }}
        uses: actions/setup-node@v1
        with:
          node-version: ${{ matrix.node-version }}
<<<<<<< HEAD
      - name: yarn install, build, and test
        run: |
          yarn install
          yarn lint
          yarn build
          yarn test
        env:
          CI: true

  deploy-storybook:
    if: github.event_name == 'push' && github.ref == 'refs/heads/master'
    runs-on: ubuntu-latest

    strategy:
      matrix:
        node-version: [12.x]
    steps:
      - uses: actions/checkout@v2
      - name: build storybook'
        run: |
          yarn install
          yarn workspace storybook build-storybook
      - name: deploy gh-pages
        uses: JamesIves/github-pages-deploy-action@3.4.2
        with:
          GITHUB_TOKEN: ${{ secrets.GITHUB_TOKEN }}
          BRANCH: gh-pages
          FOLDER: packages/storybook/dist
=======
      - run: yarn install
      - run: yarn lint
      - run: yarn build
      - run: yarn test
>>>>>>> ac0ddb27
<|MERGE_RESOLUTION|>--- conflicted
+++ resolved
@@ -43,15 +43,10 @@
         uses: actions/setup-node@v1
         with:
           node-version: ${{ matrix.node-version }}
-<<<<<<< HEAD
-      - name: yarn install, build, and test
-        run: |
-          yarn install
-          yarn lint
-          yarn build
-          yarn test
-        env:
-          CI: true
+      - run: yarn install
+      - run: yarn lint
+      - run: yarn build
+      - run: yarn test
 
   deploy-storybook:
     if: github.event_name == 'push' && github.ref == 'refs/heads/master'
@@ -62,7 +57,7 @@
         node-version: [12.x]
     steps:
       - uses: actions/checkout@v2
-      - name: build storybook'
+      - name: build storybook
         run: |
           yarn install
           yarn workspace storybook build-storybook
@@ -71,10 +66,4 @@
         with:
           GITHUB_TOKEN: ${{ secrets.GITHUB_TOKEN }}
           BRANCH: gh-pages
-          FOLDER: packages/storybook/dist
-=======
-      - run: yarn install
-      - run: yarn lint
-      - run: yarn build
-      - run: yarn test
->>>>>>> ac0ddb27
+          FOLDER: packages/storybook/dist