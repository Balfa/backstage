/*
 * Copyright 2020 Spotify AB
 *
 * Licensed under the Apache License, Version 2.0 (the "License");
 * you may not use this file except in compliance with the License.
 * You may obtain a copy of the License at
 *
 *     http://www.apache.org/licenses/LICENSE-2.0
 *
 * Unless required by applicable law or agreed to in writing, software
 * distributed under the License is distributed on an "AS IS" BASIS,
 * WITHOUT WARRANTIES OR CONDITIONS OF ANY KIND, either express or implied.
 * See the License for the specific language governing permissions and
 * limitations under the License.
 */
import {
  Entity,
  RELATION_MEMBER_OF,
  UserEntity,
} from '@backstage/catalog-model';
import { Avatar, InfoCard } from '@backstage/core';
<<<<<<< HEAD
import { entityRouteParams } from '@backstage/plugin-catalog-react';
import {
  Box,
  Grid,
  Link,
  List,
  ListItem,
  ListItemIcon,
  ListItemText,
  Tooltip,
} from '@material-ui/core';
=======
import { useEntity, entityRouteParams } from '@backstage/plugin-catalog-react';
import { Box, Grid, Link, Tooltip, Typography } from '@material-ui/core';
>>>>>>> a22fc190
import EmailIcon from '@material-ui/icons/Email';
import GroupIcon from '@material-ui/icons/Group';
import PersonIcon from '@material-ui/icons/Person';
import Alert from '@material-ui/lab/Alert';
import React from 'react';
import { generatePath, Link as RouterLink } from 'react-router-dom';

const GroupLink = ({
  groupName,
  index,
  entity,
}: {
  groupName: string;
  index: number;
  entity: Entity;
}) => (
  <>
    {index >= 1 ? ', ' : ''}
    <Link
      component={RouterLink}
      to={generatePath(
        `/catalog/:namespace/group/${groupName}`,
        entityRouteParams(entity),
      )}
    >
      [{groupName}]
    </Link>
  </>
);

const CardTitle = ({ title }: { title?: string }) =>
  title ? (
    <Box display="flex" alignItems="center">
      <PersonIcon fontSize="inherit" />
      <Box ml={1}>{title}</Box>
    </Box>
  ) : null;

export const UserProfileCard = ({
  variant,
}: {
  /** @deprecated The entity is now grabbed from context instead */
  entity?: UserEntity;
  variant: string;
}) => {
  const user = useEntity().entity as UserEntity;
  const {
    metadata: { name: metaName },
    spec: { profile },
  } = user;
  const groupNames =
    user?.relations
      ?.filter(r => r.type === RELATION_MEMBER_OF)
      ?.map(group => group.target.name) || [];
  const displayName = profile?.displayName ?? metaName;

  if (!user) {
    return <Alert severity="error">User not found</Alert>;
  }

  const emailHref = profile?.email ? `mailto:${profile.email}` : '';

  return (
    <InfoCard title={<CardTitle title={displayName} />} variant={variant}>
      <Grid container spacing={3} alignItems="flex-start">
        <Grid item md={2} lg={1}>
          <Avatar displayName={displayName} picture={profile?.picture} />
        </Grid>

        <Grid item md={10} lg={11}>
          <List>
            {profile?.email && (
              <ListItem>
                <ListItemIcon>
                  <EmailIcon />
                </ListItemIcon>
                <ListItemText>
                  <Link href={emailHref}>{profile.email}</Link>
                </ListItemText>
              </ListItem>
            )}

            <ListItem>
              <ListItemIcon>
                <Tooltip title="Member of">
                  <GroupIcon />
                </Tooltip>
              </ListItemIcon>
              <ListItemText>
                {groupNames.map((groupName, index) => (
                  <GroupLink
                    groupName={groupName}
                    index={index}
                    key={groupName}
                    entity={user}
                  />
                ))}
              </ListItemText>
            </ListItem>
          </List>
        </Grid>
      </Grid>
    </InfoCard>
  );
};<|MERGE_RESOLUTION|>--- conflicted
+++ resolved
@@ -19,8 +19,7 @@
   UserEntity,
 } from '@backstage/catalog-model';
 import { Avatar, InfoCard } from '@backstage/core';
-<<<<<<< HEAD
-import { entityRouteParams } from '@backstage/plugin-catalog-react';
+import { entityRouteParams, useEntity } from '@backstage/plugin-catalog-react';
 import {
   Box,
   Grid,
@@ -31,10 +30,6 @@
   ListItemText,
   Tooltip,
 } from '@material-ui/core';
-=======
-import { useEntity, entityRouteParams } from '@backstage/plugin-catalog-react';
-import { Box, Grid, Link, Tooltip, Typography } from '@material-ui/core';
->>>>>>> a22fc190
 import EmailIcon from '@material-ui/icons/Email';
 import GroupIcon from '@material-ui/icons/Group';
 import PersonIcon from '@material-ui/icons/Person';
